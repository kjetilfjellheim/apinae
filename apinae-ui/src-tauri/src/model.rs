--- conflicted
+++ resolved
@@ -347,13 +347,8 @@
         assert!(!route_row.http1_only);
         assert!(!route_row.accept_invalid_certs);
         assert!(!route_row.accept_invalid_hostnames);
-<<<<<<< HEAD
-        assert_eq!(route_row.min_tls_version, None);
-        assert_eq!(route_row.max_tls_version, None);
-=======
         assert_eq!(route_row.min_tls_version, Some("TLSv1.2".to_owned()));
         assert_eq!(route_row.max_tls_version, Some("TLSv1.1".to_owned()));
->>>>>>> 53560a83
         assert_eq!(route_row.read_timeout, None);
         assert_eq!(route_row.connect_timeout, None);
     }
